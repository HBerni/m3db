--- conflicted
+++ resolved
@@ -32,11 +32,7 @@
 	block "github.com/m3db/m3db/storage/block"
 	ts "github.com/m3db/m3db/ts"
 	io "github.com/m3db/m3db/x/io"
-<<<<<<< HEAD
-	time "github.com/m3db/m3x/time"
-=======
 	time0 "github.com/m3db/m3x/time"
->>>>>>> f5f7ec1d
 )
 
 // Mock of DatabaseSeries interface
